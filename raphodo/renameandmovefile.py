#!/usr/bin/env python3

# Copyright (C) 2011-2024 Damon Lynch <damonlynch@gmail.com>

# This file is part of Rapid Photo Downloader.
#
# Rapid Photo Downloader is free software: you can redistribute it and/or
# modify it under the terms of the GNU General Public License as published by
# the Free Software Foundation, either version 3 of the License, or
# (at your option) any later version.
#
# Rapid Photo Downloader is distributed in the hope that it will be useful,
# but WITHOUT ANY WARRANTY; without even the implied warranty of
# MERCHANTABILITY or FITNESS FOR A PARTICULAR PURPOSE.  See the
# GNU General Public License for more details.
#
# You should have received a copy of the GNU General Public License
# along with Rapid Photo Downloader.  If not,
# see <http://www.gnu.org/licenses/>.

"""
Generates names for files and folders, and renames (moves) files.

Runs as a daemon process.
"""

__author__ = "Damon Lynch"
__copyright__ = "Copyright 2011-2024, Damon Lynch"

import contextlib
import errno
import locale
import logging
import os
import pickle
import sqlite3
<<<<<<< HEAD
import locale
import shutil
=======
import sys
from collections import namedtuple
from datetime import datetime
from enum import Enum
>>>>>>> 3a05aa59

with contextlib.suppress(locale.Error):
    # Use the default locale as defined by the LANG variable
    locale.setlocale(locale.LC_ALL, "")


import raphodo.generatename as gn
import raphodo.metadata.exiftool as exiftool
from raphodo.constants import (
    ConflictResolution,
    DownloadStatus,
    FileType,
    RenameAndMoveStatus,
)
from raphodo.interprocess import (
    DaemonProcess,
    RenameAndMoveFileData,  # noqa: F401
    RenameAndMoveFileResults,
)
from raphodo.prefs.preferences import DownloadsTodayTracker, Preferences
from raphodo.problemnotification import (
    DuplicateFileWhenSyncingProblem,
    FileAlreadyExistsProblem,
    FileMetadataLoadProblem,
    IdentifierAddedProblem,
    NoDataToNameProblem,
    RenamingAssociateFileProblem,
    RenamingFileProblem,
    RenamingProblems,
    SameNameDifferentExif,
    SubfolderCreationProblem,
    make_href,
)
from raphodo.rpdfile import Photo, RPDFile, Video
from raphodo.rpdsql import DownloadedSQL
from raphodo.storage.storage import get_uri
from raphodo.utilities import (
    datetime_roughly_equal,
    platform_c_maxint,
    stdchannel_redirected,
)


class SyncRawJpegStatus(Enum):
    matching_pair = 1
    no_match = 2
    error_already_downloaded = 3
    error_datetime_mismatch = 4


SyncRawJpegMatch = namedtuple("SyncRawJpegMatch", "status, sequence_number")
SyncRawJpegResult = namedtuple(
    "SyncRawJpegResult", "sequence_to_use, failed, photo_name, " "photo_ext"
)
SyncRawJpegRecord = namedtuple(
    "SyncRawJpegRecord", "extension, date_time, sequence_number_used"
)


class SyncRawJpeg:
    """
    Match JPEG and RAW images so that they have the same file names
    """

    def __init__(self):
        self.photos = {}  # type: dict[str, SyncRawJpegRecord]

    def add_download(
        self,
        name: str,
        extension: str,
        date_time: datetime,
        sequence_number_used: gn.MatchedSequences,
    ) -> None:
        if not isinstance(date_time, datetime):
            logging.debug(
                "Rejecting %s for sync RAW jpeg matching because its metadata "
                "date time does not exist",
                name,
            )
            return

        if name not in self.photos:
            self.photos[name] = SyncRawJpegRecord(
                extension=[extension],
                date_time=date_time,
                sequence_number_used=sequence_number_used,
            )
        else:
            if extension not in self.photos[name].extension:
                self.photos[name].extension.append(extension)

    def matching_pair(
        self, name: str, extension: str, date_time: datetime
    ) -> SyncRawJpegMatch:
        """
        Checks to see if the image matches an image that has already been
        downloaded.

        Image name (minus extension), exif date time are checked. Exif
        date times should be within 30 seconds of each other, because
        need to allow for the fact that RAW and jpegs might not be
        written to the memory card(s) at the same time.

        :return: Returns SyncRawJpegStatus.error_already_downloaded
         and a sequence number if the name, extension, and exif values
         match (i.e. it has already been downloaded).

         Returns SyncRawJpegStatus.matching_pair and a sequence number
         if name and exif values match, but the extension is different
         (i.e. a matching RAW + JPG image).

         Returns SyncRawJpegStatus.error_datetime_mismatch and a
         sequence number of None if photos detected with the same
         filenames, but taken at different times.

         Returns SyncRawJpegStatus.no_match and a sequence number
         of None if no match
        """

        if name in self.photos:
            if datetime_roughly_equal(self.photos[name].date_time, date_time, 30):
                if extension in self.photos[name].extension:
                    return SyncRawJpegMatch(
                        SyncRawJpegStatus.error_already_downloaded,
                        self.photos[name].sequence_number_used,
                    )
                else:
                    return SyncRawJpegMatch(
                        SyncRawJpegStatus.matching_pair,
                        self.photos[name].sequence_number_used,
                    )
            else:
                return SyncRawJpegMatch(SyncRawJpegStatus.error_datetime_mismatch, None)
        return SyncRawJpegMatch(SyncRawJpegStatus.no_match, None)

    def ext_exif_date_time(self, name) -> tuple[str, datetime]:
        """
        Returns first extension, and exif date time data for
        the already downloaded photo
        """

        return self.photos[name].extension[0], self.photos[name].date_time


def load_metadata(
    rpd_file: Photo | Video,
    et_process: exiftool.ExifTool,
    problems: RenamingProblems,
    force_exiftool: bool,
) -> bool:
    """
    Loads the metadata for the file.

    :param rpd_file: photo or video
    :param et_process: the daemon ExifTool process
    :param problems: problems encountered renaming the file
    :param force_exiftool: whether to force the use of ExifTool to read the file
     metadata
    :return True if operation succeeded, false otherwise
    """
    if rpd_file.metadata is None and not rpd_file.load_metadata(
        full_file_name=rpd_file.temp_full_file_name,
        et_process=et_process,
        force_exiftool=force_exiftool,
    ):
        # Error in reading metadata

        problems.append(
            FileMetadataLoadProblem(
                name=rpd_file.name, uri=rpd_file.get_uri(), file_type=rpd_file.title
            )
        )
        return False
    return True


def _generate_name(
    generator: gn.PhotoName | gn.PhotoSubfolder | gn.VideoName | gn.VideoSubfolder,
    rpd_file: Photo | Video,
    et_process: exiftool.ExifTool,
    problems: RenamingProblems,
    force_exiftool: bool,
) -> str:
    """
    Generate a subfolder or file name.

    :param generator: subfolder or file name generator, appropriate
     for the file type (photo or video)
    :param rpd_file: file to work on
    :param et_process:  the daemon ExifTool process
    :param problems: problems encountered renaming the file
    :param force_exiftool: whether to force the use of ExifTool to read the file
     metadata
    :return: the name in string format, emptry string if error
    """
    do_generation = load_metadata(
        rpd_file=rpd_file,
        et_process=et_process,
        problems=problems,
        force_exiftool=force_exiftool,
    )

    if do_generation:
        value = generator.generate_name(rpd_file)
        if value is None:
            value = ""
    else:
        value = ""

    return value


def generate_subfolder(
    rpd_file: Photo | Video,
    et_process: exiftool.ExifTool,
    problems: RenamingProblems,
    force_exiftool: bool,
) -> None:
    """
    Generate subfolder names e.g. 2015/201512

    :param rpd_file: file to work on
    :param et_process:  the daemon ExifTool process
    :param problems: problems encountered renaming the file
    :param force_exiftool: whether to force the use of ExifTool to read the file
     metadata
    """

    if rpd_file.file_type == FileType.photo:
        generator = gn.PhotoSubfolder(rpd_file.subfolder_pref_list, problems=problems)
    else:
        generator = gn.VideoSubfolder(rpd_file.subfolder_pref_list, problems=problems)

    rpd_file.download_subfolder = _generate_name(
        generator=generator,
        rpd_file=rpd_file,
        et_process=et_process,
        problems=problems,
        force_exiftool=force_exiftool,
    )


def generate_name(
    rpd_file: Photo | Video,
    et_process: exiftool.ExifTool,
    problems: RenamingProblems,
    force_exiftool: bool,
) -> None:
    """
    Generate file names e.g. 20150607-1.cr2

    :param rpd_file: file to work on
    :param et_process:  the daemon ExifTool process
    :param problems: problems encountered renaming the file
    :param force_exiftool: whether to force the use of ExifTool to read the file
     metadata
    """

    if rpd_file.file_type == FileType.photo:
        generator = gn.PhotoName(pref_list=rpd_file.name_pref_list, problems=problems)
    else:
        generator = gn.VideoName(pref_list=rpd_file.name_pref_list, problems=problems)

    rpd_file.download_name = _generate_name(
        generator=generator,
        rpd_file=rpd_file,
        et_process=et_process,
        problems=problems,
        force_exiftool=force_exiftool,
    )


class RenameMoveFileWorker(DaemonProcess):
    """
    Generates names for files and folders, and renames (moves) files.

    Runs as a daemon process.
    """

    def __init__(self) -> None:
        super().__init__("Rename and Move")

        self.prefs = Preferences()

        self.sync_raw_jpeg = SyncRawJpeg()
        self.downloaded = DownloadedSQL()

        logging.debug("Start of day is set to %s", self.prefs.day_start)

        self.platform_c_maxint = platform_c_maxint()

        # This will be assigned again in run(), but initializing it here
        # clarifies any problems with type checking in an IDE
        self.problems = RenamingProblems()

    def notify_file_already_exists(
        self, rpd_file: Photo | Video, identifier: str | None = None
    ) -> None:
        """
        Notify user that the download file already exists
        """

        # get information on when the existing file was last modified
        try:
            modification_time = os.path.getmtime(rpd_file.download_full_file_name)
            dt = datetime.fromtimestamp(modification_time)
            date = dt.strftime("%x")
            time = dt.strftime("%X")
        except Exception:
            logging.error(
                "Could not determine the file modification time of %s",
                rpd_file.download_full_file_name,
            )
            date = time = ""

        source = rpd_file.get_souce_href()

        device = make_href(name=rpd_file.device_display_name, uri=rpd_file.device_uri)

        if not identifier:
            problem = FileAlreadyExistsProblem(
                file_type_capitalized=rpd_file.title_capitalized,
                file_type=rpd_file.title,
                name=rpd_file.download_name,
                uri=get_uri(full_file_name=rpd_file.download_full_file_name),
                source=source,
                device=device,
                date=date,
                time=time,
            )

            rpd_file.status = DownloadStatus.download_failed
        else:
            problem = IdentifierAddedProblem(
                file_type_capitalized=rpd_file.title_capitalized,
                file_type=rpd_file.title,
                name=rpd_file.download_name,
                uri=get_uri(full_file_name=rpd_file.download_full_file_name),
                source=source,
                device=device,
                date=date,
                time=time,
                identifier=identifier,
            )

            rpd_file.status = DownloadStatus.downloaded_with_warning

        self.problems.append(problem)

    def notify_download_failure_file_error(
        self, rpd_file: Photo | Video, inst: Exception
    ) -> None:
        """
        Handle cases where file failed to download
        """
        uri = get_uri(
            full_file_name=rpd_file.full_file_name,
            camera_details=rpd_file.camera_details,
        )
        device = make_href(name=rpd_file.device_display_name, uri=rpd_file.device_uri)

        problem = RenamingFileProblem(
            file_type=rpd_file.title,
            destination=rpd_file.download_name,
            folder=rpd_file.download_path,
            name=rpd_file.name,
            uri=uri,
            device=device,
            exception=inst,
        )
        self.problems.append(problem)

        rpd_file.status = DownloadStatus.download_failed

        try:
            msg = "Failed to create file {}: {} {}".format(
                rpd_file.download_full_file_name, inst.errno, inst.strerror
            )
            logging.error(msg)
        except AttributeError:
            logging.error(
                "Failed to create file %s: %s ",
                rpd_file.download_full_file_name,
                str(inst),
            )

    def download_file_exists(self, rpd_file: Photo | Video) -> bool:
        """
        Check how to handle a download file already existing
        """

        if self.prefs.conflict_resolution == ConflictResolution.add_identifier:
            logging.debug(
                "Will add unique identifier to avoid duplicate filename for %s",
                rpd_file.full_file_name,
            )
            return True
        else:
            self.notify_file_already_exists(rpd_file)
            return False

    def same_name_different_exif(
        self, sync_photo_name: str, rpd_file: Photo | Video
    ) -> None:
        """
        Notify the user that a file was already downloaded with the same
        name, but the exif information was different
        """

        i1_ext, i1_date_time = self.sync_raw_jpeg.ext_exif_date_time(sync_photo_name)
        image2_date_time = rpd_file.date_time()
        assert isinstance(i1_date_time, datetime)
        i1_date = i1_date_time.strftime("%x")
        i1_time = i1_date_time.strftime("%X")
        assert isinstance(image2_date_time, datetime)
        image2_date = image2_date_time.strftime("%x")
        image2_time = image2_date_time.strftime("%X")

        self.problems.append(
            SameNameDifferentExif(
                image1=f"{sync_photo_name}{i1_ext}",
                image1_date=i1_date,
                image1_time=i1_time,
                image2=rpd_file.name,
                image2_date=image2_date,
                image2_time=image2_time,
            )
        )
        rpd_file.status = DownloadStatus.downloaded_with_warning

    def _move_associate_file(
        self, extension: str, full_base_name: str, temp_associate_file: str
    ) -> str:
        """
        Move (rename) the associate file using the pre-generated name.

        Exceptions are not caught.

        :return: full path and filename
        """

        download_full_name = full_base_name + extension

        # move (rename) associate file
        # don't check to see if it already exists
        os.rename(temp_associate_file, download_full_name)

        return download_full_name

    def move_thm_file(self, rpd_file: Photo | Video) -> None:
        """
        Move (rename) the THM thumbnail file using the pre-generated name
        """

        try:
            ext = rpd_file.thm_extension if rpd_file.thm_extension else ".THM"
        except AttributeError:
            ext = ".THM"

        try:
            rpd_file.download_thm_full_name = self._move_associate_file(
                extension=ext,
                full_base_name=rpd_file.download_full_base_name,
                temp_associate_file=rpd_file.temp_thm_full_name,
            )
        except (OSError, FileNotFoundError) as e:
            self.problems.append(
                RenamingAssociateFileProblem(
                    source=make_href(
                        name=os.path.basename(rpd_file.download_thm_full_name),
                        uri=get_uri(
                            full_file_name=rpd_file.download_thm_full_name,
                            camera_details=rpd_file.camera_details,
                        ),
                    ),
                    exception=e,
                )
            )

            logging.error(
                "Failed to move video THM file %s", rpd_file.download_thm_full_name
            )

    def move_audio_file(self, rpd_file: Photo | Video) -> None:
        """
        Move (rename) the associate audio file using the pre-generated
        name
        """

        try:
            ext = rpd_file.audio_extension if rpd_file.audio_extension else ".WAV"
        except AttributeError:
            ext = ".WAV"

        try:
            rpd_file.download_audio_full_name = self._move_associate_file(
                extension=ext,
                full_base_name=rpd_file.download_full_base_name,
                temp_associate_file=rpd_file.temp_audio_full_name,
            )
        except (OSError, FileNotFoundError) as e:
            self.problems.append(
                RenamingAssociateFileProblem(
                    source=make_href(
                        name=os.path.basename(rpd_file.download_audio_full_name),
                        uri=get_uri(
                            full_file_name=rpd_file.download_audio_full_name,
                            camera_details=rpd_file.camera_details,
                        ),
                    ),
                    exception=e,
                )
            )
            logging.error(
                "Failed to move file's associated audio file %s",
                rpd_file.download_audio_full_name,
            )

    def move_xmp_file(self, rpd_file: Photo | Video) -> None:
        """
        Move (rename) the associate XMP file using the pre-generated
        name
        """

        try:
            ext = rpd_file.xmp_extension if rpd_file.xmp_extension else ".XMP"
        except AttributeError:
            ext = ".XMP"

        try:
            rpd_file.download_xmp_full_name = self._move_associate_file(
                extension=ext,
                full_base_name=rpd_file.download_full_base_name,
                temp_associate_file=rpd_file.temp_xmp_full_name,
            )
        except (OSError, FileNotFoundError) as e:
            self.problems.append(
                RenamingAssociateFileProblem(
                    source=make_href(
                        name=os.path.basename(rpd_file.download_xmp_full_name),
                        uri=get_uri(
                            full_file_name=rpd_file.download_xmp_full_name,
                            camera_details=rpd_file.camera_details,
                        ),
                    ),
                    exception=e,
                )
            )
            logging.error(
                "Failed to move file's associated XMP file %s",
                rpd_file.download_xmp_full_name,
            )

    def move_log_file(self, rpd_file: Photo | Video) -> None:
        """
        Move (rename) the associate XMP file using the pre-generated
        name
        """

        try:
            ext = rpd_file.log_extension if rpd_file.log_extension else ".LOG"
        except AttributeError:
            ext = ".LOG"

        try:
            rpd_file.download_log_full_name = self._move_associate_file(
                extension=ext,
                full_base_name=rpd_file.download_full_base_name,
                temp_associate_file=rpd_file.temp_log_full_name,
            )
        except (OSError, FileNotFoundError) as e:
            self.problems.append(
                RenamingAssociateFileProblem(
                    source=make_href(
                        name=os.path.basename(rpd_file.download_log_full_name),
                        uri=get_uri(
                            full_file_name=rpd_file.download_log_full_name,
                            camera_details=rpd_file.camera_details,
                        ),
                    ),
                    exception=e,
                )
            )
            logging.error(
                "Failed to move file's associated LOG file %s",
                rpd_file.download_log_full_name,
            )

    def check_for_fatal_name_generation_errors(self, rpd_file: Photo | Video) -> bool:
        """
        :return False if either the download subfolder or filename are
         blank, else returns True
        """

        if not rpd_file.download_subfolder or not rpd_file.download_name:
            if not rpd_file.download_subfolder and not rpd_file.download_name:
                area = _("subfolder and filename")
            elif not rpd_file.download_name:
                area = _("filename")
            else:
                area = _("subfolder")

            rpd_file.status = DownloadStatus.download_failed
            self.problems.append(
                NoDataToNameProblem(
                    name=rpd_file.name,
                    uri=rpd_file.get_uri(),
                    area=area,
                    file_type=rpd_file.title,
                )
            )
            return False
        else:
            return True

    def add_unique_identifier(self, rpd_file: Photo | Video) -> bool:
        """
        Adds a unique identifier like _1 to a filename, in ever
        incrementing values, until a unique filename is generated.

        :param rpd_file: the file being worked on
        :return: True if the operation was successful, else returns
         False
        """

        name = os.path.splitext(rpd_file.download_name)
        full_name = rpd_file.download_full_file_name
        while True:
            self.duplicate_files[full_name] = self.duplicate_files.get(full_name, 0) + 1
            identifier = "_%s" % self.duplicate_files[full_name]
            rpd_file.download_name = f"{name[0]}{identifier}{name[1]}"
            rpd_file.download_full_file_name = os.path.join(
                rpd_file.download_path, rpd_file.download_name
            )

            try:
                if os.path.exists(rpd_file.download_full_file_name):
                    raise OSError(
                        errno.EEXIST,
                        "File exists: %s" % rpd_file.download_full_file_name,
                    )
                os.rename(
                    rpd_file.temp_full_file_name, rpd_file.download_full_file_name
                )
                self.notify_file_already_exists(rpd_file, identifier)
                return True

            except OSError as inst:
                if inst.errno != errno.EEXIST:
                    self.notify_download_failure_file_error(rpd_file, inst)
                    return False

    def sync_raw_jpg(self, rpd_file: Photo | Video) -> SyncRawJpegResult:
        failed = False
        sequence_to_use = None
        photo_name, photo_ext = os.path.splitext(rpd_file.name)
        if not load_metadata(
            rpd_file=rpd_file,
            et_process=self.exiftool_process,
            problems=self.problems,
            force_exiftool=self.prefs.force_exiftool,
        ):
            failed = True
            rpd_file.status = DownloadStatus.download_failed
            self.check_for_fatal_name_generation_errors(rpd_file)
        else:
            date_time = rpd_file.date_time()
            if not isinstance(date_time, datetime):
                failed = True
                rpd_file.status = DownloadStatus.download_failed
                self.check_for_fatal_name_generation_errors(rpd_file)
            else:
                matching_pair = self.sync_raw_jpeg.matching_pair(
                    name=photo_name, extension=photo_ext, date_time=date_time
                )  # type: SyncRawJpegMatch
                sequence_to_use = matching_pair.sequence_number
                if matching_pair.status == SyncRawJpegStatus.error_already_downloaded:
                    # this exact file has already been
                    # downloaded (same extension, same filename,
                    # and roughly the same exif date time  info)
                    if (
                        self.prefs.conflict_resolution
                        != ConflictResolution.add_identifier
                    ):
                        self.problems.append(
                            DuplicateFileWhenSyncingProblem(
                                name=rpd_file.name,
                                uri=rpd_file.get_uri(),
                                file_type=rpd_file.title,
                            )
                        )

                        rpd_file.status = DownloadStatus.download_failed
                        failed = True
                else:
                    self.sequences.matched_sequences = matching_pair.sequence_number
                    self.sequences.use_matched_sequences = (
                        self.sequences.matched_sequences is not None
                    )
                    if (
                        matching_pair.status
                        == SyncRawJpegStatus.error_datetime_mismatch
                    ):
                        self.same_name_different_exif(photo_name, rpd_file)

        return SyncRawJpegResult(sequence_to_use, failed, photo_name, photo_ext)

    def prepare_rpd_file(self, rpd_file: Photo | Video) -> None:
        """
        Populate the RPDFile with download values used in subfolder
        and filename generation
        """

        if rpd_file.file_type == FileType.photo:
            rpd_file.download_folder = self.prefs.photo_download_folder
            rpd_file.subfolder_pref_list = self.prefs.photo_subfolder
            rpd_file.name_pref_list = self.prefs.photo_rename
        else:
            rpd_file.download_folder = self.prefs.video_download_folder
            rpd_file.subfolder_pref_list = self.prefs.video_subfolder
            rpd_file.name_pref_list = self.prefs.video_rename

    def process_rename_failure(self, rpd_file: RPDFile) -> None:
        try:
            os.remove(rpd_file.temp_full_file_name)
        except OSError:
            logging.error(
                "Failed to delete temporary file %s", rpd_file.temp_full_file_name
            )

    def generate_names(
        self, rpd_file: Photo | Video, synchronize_raw_jpg: bool
    ) -> bool:
        rpd_file.strip_characters = self.prefs.strip_characters

        generate_subfolder(
            rpd_file=rpd_file,
            et_process=self.exiftool_process,
            problems=self.problems,
            force_exiftool=self.prefs.force_exiftool,
        )

        if rpd_file.download_subfolder:
            logging.debug(
                "Generated subfolder name %s for file %s",
                rpd_file.download_subfolder,
                rpd_file.name,
            )

            self.sequences.stored_sequence_no = self.prefs.stored_sequence_no
            if self.must_synchronize_raw_jpg and rpd_file.file_type == FileType.video:
                self.sequences.use_matched_sequences = False

            rpd_file.sequences = self.sequences

            # generate the file name
            generate_name(
                rpd_file=rpd_file,
                et_process=self.exiftool_process,
                problems=self.problems,
                force_exiftool=self.prefs.force_exiftool,
            )

            if rpd_file.name_generation_problem:
                logging.warning(
                    "Encountered a problem generating file name for file %s",
                    rpd_file.name,
                )
                rpd_file.status = DownloadStatus.downloaded_with_warning
            else:
                logging.debug(
                    "Generated file name %s for file %s",
                    rpd_file.download_name,
                    rpd_file.name,
                )
        else:
            logging.error(
                "Failed to generate subfolder name for file: %s", rpd_file.name
            )

        return self.check_for_fatal_name_generation_errors(rpd_file)

    def move_file(self, rpd_file: Photo | Video) -> bool:
        """
        Having generated the file name and subfolder names, move
        the file
        :param rpd_file: photo or video being worked on
        :return: True if move succeeded, False otherwise
        """

        move_succeeded = False

        rpd_file.download_path = os.path.join(
            rpd_file.download_folder, rpd_file.download_subfolder
        )
        rpd_file.download_full_file_name = os.path.join(
            rpd_file.download_path, rpd_file.download_name
        )
        rpd_file.download_full_base_name = os.path.splitext(
            rpd_file.download_full_file_name
        )[0]

        if not os.path.isdir(rpd_file.download_path):
            try:
                os.makedirs(rpd_file.download_path)
            except OSError as inst:
                if inst.errno != errno.EEXIST:
                    logging.error(
                        "Failed to create download subfolder: %s",
                        rpd_file.download_path,
                    )
                    logging.error(inst)

                    problem = SubfolderCreationProblem(
                        folder=make_href(
                            name=rpd_file.download_subfolder,
                            uri=get_uri(path=rpd_file.download_path),
                        ),
                        exception=inst,
                    )
                    self.problems.append(problem)

        # Move temp file to subfolder

        add_unique_identifier = False
        try:
            if os.path.exists(rpd_file.download_full_file_name):
                raise OSError(
                    errno.EEXIST, "File exists: %s" % rpd_file.download_full_file_name
                )
            logging.debug(
                "Renaming %s to %s .....",
                rpd_file.temp_full_file_name,
                rpd_file.download_full_file_name,
            )
            shutil.move(rpd_file.temp_full_file_name, rpd_file.download_full_file_name)
            logging.debug("....successfully renamed file")
            move_succeeded = True
            if rpd_file.status != DownloadStatus.downloaded_with_warning:
                rpd_file.status = DownloadStatus.downloaded
        except OSError as inst:
            if inst.errno == errno.EEXIST:
                add_unique_identifier = self.download_file_exists(rpd_file)
            else:
                self.notify_download_failure_file_error(rpd_file, inst)
        except Exception as inst:
            # all other errors, including PermissionError
            self.notify_download_failure_file_error(rpd_file, inst)

        if add_unique_identifier:
            move_succeeded = self.add_unique_identifier(rpd_file)

        return move_succeeded

    def process_file(self, rpd_file: Photo | Video, download_count: int) -> bool:
        """
        Generate file & subfolder name, and move (rename) photo / video
        :param rpd_file: photo or video
        :param download_count: used to track the file being downloaded via a counter
        :return: success or otherwise of operation
        """

        move_succeeded = False

        self.prepare_rpd_file(rpd_file)

        synchronize_raw_jpg = (
            self.must_synchronize_raw_jpg and rpd_file.file_type == FileType.photo
        )

        if synchronize_raw_jpg:
            sync_result = self.sync_raw_jpg(rpd_file)

            if sync_result.failed:
                return False

        generation_succeeded = self.generate_names(rpd_file, synchronize_raw_jpg)

        if generation_succeeded:
            move_succeeded = self.move_file(rpd_file)

            logging.debug("Finished processing file: %s", download_count)

        if move_succeeded:
            if synchronize_raw_jpg:
                if sync_result.sequence_to_use is None:
                    sequence = self.sequences.create_matched_sequences()
                else:
                    sequence = sync_result.sequence_to_use
                self.sync_raw_jpeg.add_download(
                    name=sync_result.photo_name,
                    extension=sync_result.photo_ext,
                    date_time=rpd_file.date_time(),
                    sequence_number_used=sequence,
                )

            if not synchronize_raw_jpg or (
                synchronize_raw_jpg and sync_result.sequence_to_use is None
            ):
                if self.uses_sequence_session_no or self.uses_sequence_letter:
                    self.sequences.increment(
                        self.uses_sequence_session_no, self.uses_sequence_letter
                    )
                if self.uses_stored_sequence_no:
                    if self.prefs.stored_sequence_no == self.platform_c_maxint:
                        # wrap value if it exceeds the maximum size value that Qt can
                        # display in its spinbox
                        self.prefs.stored_sequence_no = 0
                    else:
                        self.prefs.stored_sequence_no += 1
                self.downloads_today_tracker.increment_downloads_today()

            if rpd_file.temp_thm_full_name:
                self.move_thm_file(rpd_file)

            if rpd_file.temp_audio_full_name:
                self.move_audio_file(rpd_file)

            if rpd_file.temp_xmp_full_name:
                self.move_xmp_file(rpd_file)

            if rpd_file.temp_log_full_name:
                self.move_log_file(rpd_file)

        return move_succeeded

    def initialise_downloads_today_stored_number(self) -> None:
        """
        Initialize (or reinitialize) Downloads Today and Stored No
        sequence values from the program preferences.
        """

        # Synchronize QSettings instance in preferences class
        self.prefs.sync()
        if self.prefs.any_pref_uses_stored_sequence_no():
            logging.info(
                "Stored number at download start: %s", self.prefs.stored_sequence_no + 1
            )

        # Track downloads today, using a class whose purpose is to
        # take the value in the user prefs, increment, and then
        # finally used to update the prefs
        self.downloads_today_tracker = DownloadsTodayTracker(
            day_start=self.prefs.day_start, downloads_today=self.prefs.downloads_today
        )

    def initialise_sequence_number_usage(self) -> None:
        """
        Determine what type of sequence numbers are being used in file name generation
        """

        self.uses_sequence_session_no = self.prefs.any_pref_uses_session_sequence_no()
        self.uses_sequence_letter = self.prefs.any_pref_uses_sequence_letter_value()
        self.uses_stored_sequence_no = self.prefs.any_pref_uses_stored_sequence_no()

    def run(self) -> None:
        """
        Generate subfolder and filename, and attempt to move the file
        from its temporary directory.

        Move video THM and/or audio file if there is one.

        If successful, increment sequence values.

        Report any success or failure.
        """
        i = 0

        # Dict of filename keys and int values used to track ints to add as
        # suffixes to duplicate files
        self.duplicate_files = {}

        self.initialise_downloads_today_stored_number()

        self.sequences = gn.Sequences(
            self.downloads_today_tracker, self.prefs.stored_sequence_no
        )

        with stdchannel_redirected(
            sys.stderr, os.devnull
        ), exiftool.ExifTool() as self.exiftool_process:
            while True:
                if i:
                    logging.debug("Finished %s. Getting next task.", i)

                # rename file and move to generated subfolder
                directive, content = self.receiver.recv_multipart()

                self.check_for_command(directive, content)

                data = pickle.loads(content)  # type: RenameAndMoveFileData
                if data.message == RenameAndMoveStatus.download_started:
                    # reinitialize downloads today and stored sequence number
                    # in case the user has updated them via the user interface
                    self.initialise_downloads_today_stored_number()
                    self.sequences.downloads_today_tracker = (
                        self.downloads_today_tracker
                    )
                    self.sequences.stored_sequence_no = self.prefs.stored_sequence_no

                    dl_today = (
                        self.downloads_today_tracker.get_or_reset_downloads_today()
                    )
                    logging.debug("Completed downloads today: %s", dl_today)

                    self.initialise_sequence_number_usage()

                    self.must_synchronize_raw_jpg = (
                        self.prefs.must_synchronize_raw_jpg()
                    )

                    self.problems = RenamingProblems()

                elif data.message == RenameAndMoveStatus.download_completed:
                    if len(self.problems):
                        self.content = pickle.dumps(
                            RenameAndMoveFileResults(problems=self.problems),
                            pickle.HIGHEST_PROTOCOL,
                        )
                        self.send_message_to_sink()

                    # Ask main application process to update prefs with stored
                    # sequence number and downloads today values. But first sync
                    # the prefs here, to write out the dirty values so they are not
                    # saved when a sync is done at download start, overwriting
                    # the values that may have been changed in the main process
                    logging.debug(
                        "Rename and move process syncing preferences to the file "
                        "system"
                    )
                    self.prefs.sync()
                    self.content = pickle.dumps(
                        RenameAndMoveFileResults(
                            stored_sequence_no=self.sequences.stored_sequence_no,
                            downloads_today=self.downloads_today_tracker.downloads_today,
                        ),
                        pickle.HIGHEST_PROTOCOL,
                    )
                    dl_today = (
                        self.downloads_today_tracker.get_or_reset_downloads_today()
                    )
                    logging.debug("Downloads today: %s", dl_today)
                    self.send_message_to_sink()
                else:
                    rpd_file = data.rpd_file
                    download_count = data.download_count

                    if data.download_succeeded:
                        move_succeeded = self.process_file(rpd_file, download_count)
                        if not move_succeeded:
                            self.process_rename_failure(rpd_file)
                        else:
                            # Record file as downloaded in SQLite database
                            try:
                                self.downloaded.add_downloaded_file(
                                    name=rpd_file.name,
                                    size=rpd_file.size,
                                    modification_time=rpd_file.modification_time,
                                    download_full_file_name=rpd_file.download_full_file_name,
                                )
                            except sqlite3.OperationalError as e:
                                # This should never happen because this is the only
                                # process writing to the database..... but just in
                                # case
                                logging.error(
                                    "Database error adding download file %s: %s. "
                                    "Will not retry.",
                                    rpd_file.download_full_file_name,
                                    e,
                                )
                    else:
                        move_succeeded = False

                    rpd_file.metadata = None
                    self.content = pickle.dumps(
                        RenameAndMoveFileResults(
                            move_succeeded=move_succeeded,
                            rpd_file=rpd_file,
                            download_count=download_count,
                        ),
                        pickle.HIGHEST_PROTOCOL,
                    )
                    self.send_message_to_sink()

                    i += 1


if __name__ == "__main__":
    rename = RenameMoveFileWorker()
    rename.run()<|MERGE_RESOLUTION|>--- conflicted
+++ resolved
@@ -34,15 +34,11 @@
 import os
 import pickle
 import sqlite3
-<<<<<<< HEAD
-import locale
-import shutil
-=======
 import sys
 from collections import namedtuple
 from datetime import datetime
 from enum import Enum
->>>>>>> 3a05aa59
+import shutil
 
 with contextlib.suppress(locale.Error):
     # Use the default locale as defined by the LANG variable
