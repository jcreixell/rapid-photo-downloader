<<<<<<< HEAD
Version 0.3.0
-------------

2010-06-xx

The major new feature of this release is the generation of previews before
a download takes place, and being able to select which photos and videos you
wish to download.

You can now assign different Job Codes to photos and videos in the same 
download.

The errors and warnings reported have been completely overhauled, and are now
more concise.

The minimum version of python-gtk2 (pygtk) required to run the program is now
2.12. This will affect only very old Linux distributions.

=======
Version 0.2.2
-------------

2010-06-06

Added Ukrainian translation by Sergiy Gavrylov.

Bug fix: in systems where exiv2 is not installed, don't crash on startup.

Version 0.2.1
-------------

2010-06-05

Bug fix: display sample photo and video names in preferences dialog using
first photo and video found on download device, where possible. This used to
work but was inadvertently disabled in a recent release.

Bug fix: prompt for Job code when only video names or video subfolder names
use a job code.

Bug fix: filter out Null bytes from Exif string values. These can occur when
the Exif data is corrupted.

Updated Spanish, Russian and Finnish translations.
>>>>>>> 32da7700

Version 0.2.0
-------------

2010-05-30

Videos can now be downloaded in much the same way photos can. 

The package kaa metadata is required to download videos. ffmpegthumbnailer is
used to display thumbnail images of certain types of videos as the download
occurs. 

kaa metadata and ffmpegthumbnailer are optional. The program will run without
them. See the INSTALL file for details.

If a THM file with the same name as the video is present, it will be used to 
generate a thumbnail for the video. If not, if ffmpegthumbnailer is installed, 
Rapid Photo Downloader will use it to attempt to extract a thumbnail from the
video. THM files are not downloaded.

For now, sequence values are shared between the downloads of videos and photos.
There may be an option to have two sets of sequence numbers in a future release.

Due to the number of changes in the code, it is possible that regressions in the
photo downloading code may have been introduced. 

This is the first release to use version 0.2.x of the pyexiv2 library.  The 
most immediate benefit of this change is that thumbnail images from Nikon and 
other brand cameras can be displayed. This fixes bugs #369640 and #570378.

Please note pyexiv2 0.2.x requires exiv2 0.1.9 or above.

Rapid Photo Downloader will still work with pyexiv2 0.1.x. However it will not
be able to display the thumbnails of some brands of camera.

If Rapid Photo Downloader detects version 0.18.1 or higher of the exiv2
library, it will download Panasonic's RW2 files. If it detects version 0.18.0 or
higher of the exiv2 library, it will download Mamiya's MEF files. For Rapid
Photo Downloader to be able to detect which version of the exiv2 library your
system has, it must either be running pyexiv2 >= 0.2.0, or have exiv2 installed.

Fixed bug #483222: sometimes images could not be downloaded to NTFS partitions.
This fix was a welcome side effect of using GIO to copy images, instead of 
relying on the python standard libary.

Error message headings in the Error Log are now displayed in a red font.

Program settings and preferences can be reset using a new command line option.

Program preferences are now more thoroughly checked for validity when the
program starts. 

Further work was done to fix bug #505492, to handle cases where the system
notification system is not working properly.


Version 0.1.3
-------------

2010-01-22

Fixed bug #509348: When both the backup and "Delete images from image device 
upon download completion" options are selected, the program will only delete 
an image from the image device if it was both downloaded to the download folder 
and backed up. Previously it did not check to ensure it was backed up 
correctly too.

Fixed bug #505492: Program failed to start in environments where the 
notification system has problems.

Fixed bug #508304: User is now prompted to confirm if they really want to 
remove all of their Job Codes after clicking on "Remove All" in the preferences
dialog window.

Fixed bug #510484: Crashes when fails to create temporary download directory.

Fixed bug #510516: Program now checks to see if the download folder exists and
is writeable. If automatic detection of image devices is not enabled, it checks
to see if the image location path exists.

Updated Czech, Dutch, Finnish, French, German, Hungarian, Italian, Polish, 
Russian, Serbian, Spanish and Swedish translations.


Version 0.1.2
-------------

2010-01-16

New feature: photographers using RAW + JPEG mode now have the option to 
synchronize sequence numbers for the matching pair of images. This option is
useful if you use the RAW + JPEG feature on your camera and you use sequence
numbers or letters in your image renaming. Enabling this option will cause the 
program to detect matching pairs of RAW and JPEG images, and when they are 
detected, the same sequence numbers and letters will be applied to both image
names. Furthermore, sequences will be updated as if the images were one. For 
example, if 200 RAW images and 200 matching JPEG images are downloaded, the 
value of Downloads today will be incremented by 200, and not 400. The same goes 
for the rest of the sequence values, including the Stored number sequence 
number. Images are detected by comparing filename, as well as the exif value for
the date and time the image was created (including subseconds when the camera 
records this value). This option will take effect regardless of whether the RAW 
and JPEG images are stored on different memory cards or the same memory card. 
Furthermore, if they are stored on separate memory cards, you can download from 
them simultaneously or one after the other. The only requirement is to download 
the images in the same session--in other words, for the feature to work, use as 
many memory cards as you need, but do not exit the program between downloads of 
the matching sets of images.

Increased maximum sequence number length to seven digits by user request.

Fixed bug #503704: changes in values for downloads today and stored number not
updated when changed via program preferences while a download is ready to begin.

Fixed a rare startup bug, where the program could crash when starting a thread.

Added Serbian translation by Milos Popovic. Updated Czech, Dutch, Finnish,
French, German, Hungarian, Italian, Polish, Russian, Slovak, Spanish and 
Swedish translations.


Version 0.1.1
-------------

2010-01-05

Added auto delete feature. When enabled, upon the completion of a download,
images that were successfully downloaded will be deleted from the image device
they were downloaded from. Images that were not downloaded successfully will not
be deleted. 

Added keyboard accelerators for Preferences and Help.

Added Dutch translation by Alian J. Baudrez. Updated Czech, French, German, 
Hungarian, Italian, Polish, Slovak and Spanish translations.


Version 0.1.0
-------------

2009-12-07

Added icons to notification messages.

Updated Czech, French, German, Hungarian, Polish, Russian, Slovak, Spanish and
Swedish translations.

Bug fix: properly handle devices being unmounted, fixing a bug introduced in
Version 0.0.9 beta 2.

Bug fix: When program preferences are changed, image and backup devices are now 
refreshed only when the preferences dialog window is closed.

Bug fix: Minutes component of image and folder renaming had the same code as 
months.


Version 0.1.0 beta 2
--------------------

2009-11-22

New feature: when detection of portable storage devices is selected, the program
will prompt you whether or not to download from each device it automatically
detects. You can choose whether the program should remember the choice you make
every time it runs. This fixes bug #376020.

Fixed bug #484432: error in adding job codes via the preferences dialog.

Fixed bug #486886: Job code prompt can appear multiple times.

Updated Hungarian and French translations.


Version 0.1.0 beta 1
--------------------

2009-11-14

This code is ready for full release, but given the magnitude of changes, a beta
seems like a good idea, simply to catch any undetected bugs.

Added a "Job codes" option. Like the "text" option in image and subfolder name
generation, this allows you to specify text that will be placed into the file
and subfolder names. However, unlike the "text" option, which requires that the
text be directly entered via the program preferences, when using the "Job code"
option, the program will prompt for it each time a download begins. 

Made Download button the default button. Hitting enter while the main window
has focus will now start the download.

Fixed bug #387002: added dependency in Ubuntu packages for librsvg2-common. 
Thanks go to user hasp for this fix.

Fixed bug #478620: problem with corrupted image files. Thanks go to user Katrin
Krieger for tracking this one down.

Fixed bug #479424: some camera model names do not have numbers, but it still
makes sense to return a shortened name. Thanks go to user Wesley Harp for 
highlighting this problem.

Fixed bug #482831: program no longer crashes when auto-download is off, and a 
device is inserted before another download has completed.

Added Czech translation by Tomas Novak.

Added French translation by Julien Valroff, Michel Ange, and Cenwen.

Added Hungarian translation by Balazs Oveges and Andras Lorincz.

Added Slovak translation by Tomas Novak.

Added Swedish translation by Ulf Urden and Michal Predotka.

Added dependency on gnome-icon-theme in Ubuntu packages.

Added additional hour, minute and second options in image renaming and subfolder
creation. Thanks to Art Zemon for the patch.

Malformed image date time exif values have are minimally checked to see if they
can still be used for subfolder and image renaming. Some software programs seem
to make a mess of them.

Updated man page, including a bug fix by Julien Valroff.


Version 0.0.10
--------------

2009-06-05

Updated Russian translation by Sergei Sedov.

Fixed bug #383028: program would crash when using an automatically configured 
backup device and gvfs.



Version 0.0.9
-------------

2009-06-02

Added Italian translation by Marco Solari and Luca Reverberi.

Added German translation by Martin Egger and Daniel Passler.

Added Russian translation by Sergei Sedov.

Added Finnish translation by Mikko Ruohola.

A Help button has been added to Preferences dialog window. Clicking it takes you
to the documentation found online at the program's website. This documentation 
is now complete.

The Preferences Dialog Window is now navigated using a list control, as it was
in early versions of the program. This change was necesseary because with some
translations, the dialog window was becoming too wide with the normal tab 
layout. Usability of the preferences dialog is improved: it will now resize 
itself based on its content.

Better integration with Nautilus is now possible through the setting of 
MimeType=x-content/image-dcf in the program's .desktop file.



Version 0.0.9 beta 4
--------------------

2009-05-26

Added Spanish translation by Jose Luis Navarro and Abel O'Rian.

Whenever subfolder preferences are modified in the Preferences Dialog window,
they are now checked to see if they contain any extraneous entries. If 
necessary, any entries like this are removed when the dialog window is closed.

Bug fix: Changes in preferences should be applied to devices that have already
been scanned, but their images not yet downloaded. This bug was introduced in 
beta 2 when fixing bug #368098.

Bug fix: check subfolder preferences for validity before beginning download. 
While image rename preferences were checked, this check was neglected.

Bug fix: do not allow automatic downloading when there is an error in the
preferences.



Version 0.0.9 beta 3
--------------------

2009-05-25

Added command line options for controlling verbosity, displaying which image
file types are recognized, and printing the program version.

Updated man page to reflect recent program changes and new command line options.

Prepared program for translation into other languages. Thanks go to Mark Mruss 
and his blog http://www.learningpython.com for code examples and explanations.

Polish translation by Michal Predotka. Coming soon: French, German and
Spanish translations.

To install the program using python setup.py, the program msgfmt must now be
present. On most Linux distributions, this is found in the package gettext.

Updated INSTALL file to reflect minimum version of pyexiv2 needed, and included
information about handling any error related to msgfmt not being installed.

Minor fixes to logic that checks whether the Download button should be disabled
or not. This should now be more reliable.

Bug fix: error log window can now be reopened after being closed with the "x" 
button. Thanks go to ESR and his Python FAQ entry for this fix.

Bug fix: example of subfolder name now has word wrap. Thanks go to Michal
Predotka for reporting this.

Bug fix: don't crash when a thumbnail image is missing and the 'orientation'
variable has not yet been assigned.



Version 0.0.9 beta 2
--------------------

2009-05-12

By popular demand, allow direct downloading from cameras. This support is
experimental and may not work with your camera. This is possible through the use
of the new gvfs service, provided by GIO, that exists in recent versions of
Linux. A recent version of Linux is a must. The camera must also be supported by
libgphoto2 in combination with gvfs. If you cannot browse the camera's contents
in a file manager (e.g. Nautilus), the camera download will not work until the
gvfs support is improved.

Although this is a popular request, the reality is that downloading images
directly from the camera is often extremely slow in comparison to popping the
memory card into a card reader and downloading from that. 

Fix bug #368098: the program now starts more quickly and does not become
unresponsive when scanning devices with a large number of images. This will
hardly be noticeable by users that download from memory cards, but for those
who download from hard drives with hundreds of GBs of files -- they'll notice
a big difference.

Fix bug #372284: for image renaming, the "image number" component is more 
robust. Now, only the series of digits at the end of a filename are recognized 
as the image number (obviously the file's extension is not included as being
part of the filename in this case). This allows takes in account files from
cameras like the Canon 1D series, which can have filenames like VD1D7574.CR2.

Bug fix: don't download from volumes mounted while the program is already 
running unless auto detection is specified. This bug could occur when auto
detection was enabled, then disabled, and then a volume was mounted.



Version 0.0.8
-------------

2009-05-01

Added stored and downloads today sequence numbers:

* The stored sequence number is remembered each time the program is run.

* Downloads today tracks how many downloads are made on a given day. The time a
  day "starts" is set via a new preference value, day start. This is useful if
  you often photograph something late at night (e.g. concerts) and want a new
  day to "start" at 3am, for instance.

Make estimate of time remaining to download images much more accurate.

Display download speed in status bar.

Reorganized sequence number/letter selection in preferences.

Add feature to detect change in program version, upgrading preferences where
necessary.

Only allow one instance of the program to be run -- raise existing window if it
is run again. This is very useful when Rapid Photo Downloader is set to run
automatically upon insertion of a memory card.

Add "exit at end of successful download" automation feature.

When an image's download is skipped, the thumbnail is now lightened.

Show a missing image icon if the thumbnail cannot be displayed for some reason.
(See bug #369640 for why thumbnail images from certain RAW files are not 
displayed).

Resize main window when an image device is inserted -- it now expands to show
each device that is inserted.

Do not proceed with download if there is an error in the image rename or
download subfolder preferences. Instead, indicate a download error.

Allow version 0.1.1 of pyexiv2 to be used (an older version of the library code
that is used to get information on the images, found in distributions like 
Ubuntu 8.04 Hardy Heron).

In cases where image rename or download subfolder preferences are invalid, 
more helpful information is printed to the console output.

Bug fix: better handle automated shortening Canon names like 'Canon 5D Mark II'.
It is now shortened to '5DMkII' instead of merely '5D'.

Bug fix: reenable example of image renaming and subfolder name generation by
using first image from the first available download device. This was
inadvertently disabled in an earlier beta.

Bug fix: make default download subfolder YYYY/YYYYMMDD again. It was
inadvertently set to DDMMYYYY/YYYYMMDD in beta 6.

Bug fix: don't change download button label to "pause" when "Start downloading
on program startup" is set to true.

Bug fix: implement code to warn / give error about missing backup devices.

Bug fix: reset progress bar after completion of successful download.

Fix bug #317404 when clearing completed downloads.



Version 0.0.8 beta 7
--------------------

2009-04-07

Added serial number metadata option for select Nikon, Canon, Olympus, Fuji, 
Panasonic, and Kodak cameras.

Added shutter count metadata option for select Nikon cameras, e.g. Nikon D300,
D3 etc.

Add owner name metadata option for select Canon cameras, e.g. 5D Mk II etc.


Version 0.0.8 beta 6
--------------------

2009-03-31

Add YYYY-MM-DD and YY-MM-DD options in date time renaming, suggested by
Andreas F.X. Siegert and Paul Gear.

Fix bug #352242 where image has no metadata.

Handle images with corrupt metadata more gracefully.


Version 0.0.8 beta 5
--------------------

2009-03-30

Reduce console output.


Version 0.0.8 beta 4
--------------------

2009-03-25

Updated Ubuntu package.

Version 0.0.8 beta 3
--------------------

2009-03-25

Updated Ubuntu package.


Version 0.0.8 beta 2
--------------------

2009-03-25

First Ububtu package.

Rename tarball package to suit package name.

Updated README.

Version 0.0.8 beta 1
--------------------

2009-03-20

Make file renaming thread safe, fixing a long-standing (if difficult to 
activate) bug.

Implement add unique identifier when file name is not unique.

Added "Report a Problem", "Get Help Online", "Make a Donation" to Help menu.

Implemented "Clear completed downloads" menu item.

Download images in order they were taken (checked by time they modified).

Fixed bug where choosing text as the first item in a download subfolder caused a
crash.

Fixed bug where date and time choices based on when image is downloaded caused a
crash.

Initial code to show error message when image renaming preferences have an 
error.

Fixed bug where some invalid preferences were not being caught.

Run default python, not one specified in env, as per recommendations in Debian
Python Policy.

Remove initial period from filename extension when generating a subfolder name 
(or else the folder will be hidden).

Check to see if metadata is essential to generate image names is now more 
robust.

Remove list control from preferences, reverting to normal tabbed preferences, 
as the window was becoming too wide.

Show notifcations via libnotify.

Error and warning icons can now be clicked on to open log window.

Finally, last but certainly not least--implemented sequence number and sequence
letter generation:
 * session sequence number
 * sequence letter
Coming soon:
 * downloads today sequence number
 * subfolder sequence number
 * stored sequence number
 

Version 0.0.7
-------------

2009-01-13

Implemented option for automatic detection of Portal Storage Devices. 

Version 0.0.6
-------------

2009-01-11

Fixed extremely annoying bug where memory cards could not be unmounted.

Made sample image selection for preferences more robust.

Added license details to about dialog.

Fix bug where image rename preferences entry boxes vertically expanded, looking 
very ugly indeed.

Wrap new filename in image rename preferences when it becomes too long.

Make default download folder selection more robust.

Remove sequence number and sequence letter from list of choices for image rename
(not yet implemented).

Bug #314825: fix by not calling  gnomevfs.get_local_path_from_uri() unless 
strictly necessary.

Version 0.0.5
-------------

2009-01-09

Implement auto download on device insertion, and auto download on program
startup.

Increase default width of preferences dialog box.

Add vertical scrollbar to image rename preferences.

Fixes for bugs #313463 & #313462.

Version 0.0.4
-------------

2009-01-06

Bug #314284: Implement backup functionality.

Bug #314285: Insert debugging code to help determine the cause of this bug.

Version 0.0.3
-------------

2009-01-03

Bug #313398: Fix bug where application needed to be restarted for new
preferences to take effect.

Added setup.py installer.

Version 0.0.2
-------------

Dependencies:
Pyexiv 0.1.2

Updated metadata code to reflect changes in pyexiv library.

Version 0.0.1
-------------

Initial release.<|MERGE_RESOLUTION|>--- conflicted
+++ resolved
@@ -1,4 +1,3 @@
-<<<<<<< HEAD
 Version 0.3.0
 -------------
 
@@ -17,7 +16,7 @@
 The minimum version of python-gtk2 (pygtk) required to run the program is now
 2.12. This will affect only very old Linux distributions.
 
-=======
+
 Version 0.2.2
 -------------
 
@@ -26,6 +25,7 @@
 Added Ukrainian translation by Sergiy Gavrylov.
 
 Bug fix: in systems where exiv2 is not installed, don't crash on startup.
+
 
 Version 0.2.1
 -------------
@@ -43,7 +43,7 @@
 the Exif data is corrupted.
 
 Updated Spanish, Russian and Finnish translations.
->>>>>>> 32da7700
+
 
 Version 0.2.0
 -------------
